--- conflicted
+++ resolved
@@ -5,15 +5,9 @@
  * The ASF licenses this file to You under the Apache License, Version 2.0
  * (the "License"); you may not use this file except in compliance with
  * the License.  You may obtain a copy of the License at
-<<<<<<< HEAD
- *
- *      http://www.apache.org/licenses/LICENSE-2.0
- *
-=======
  * 
  *      http://www.apache.org/licenses/LICENSE-2.0
  * 
->>>>>>> 71f99d5a
  * Unless required by applicable law or agreed to in writing, software
  * distributed under the License is distributed on an "AS IS" BASIS,
  * WITHOUT WARRANTIES OR CONDITIONS OF ANY KIND, either express or implied.
@@ -24,23 +18,21 @@
 package org.apache.log4j.util;
 
 public interface Filter {
+  
+  final String BASIC_PAT = "\\[main\\] (FATAL|ERROR|WARN|INFO|DEBUG)";
+  final String ISO8601_PAT = "^\\d{4}-\\d{2}-\\d{2} \\d{2}:\\d{2}:\\d{2},\\d{3}";  
+
   // 06 avr. 2002 18:36:32,036
   // 18 fevr. 2002 20:05:36,222
-  public static final String ABSOLUTE_DATE_AND_TIME_PAT =
-    "^\\d{1,2} .{2,6}\\.? 200\\d \\d{2}:\\d{2}:\\d{2},\\d{3}";
+  static public final String ABSOLUTE_DATE_AND_TIME_PAT = 
+                           "^\\d{1,2} .{2,6}\\.? 200\\d \\d{2}:\\d{2}:\\d{2},\\d{3}";
 
   // 18:54:19,201
-  public static final String ABSOLUTE_TIME_PAT =
-    "^\\d{2}:\\d{2}:\\d{2},\\d{3}";
-  public static final String RELATIVE_TIME_PAT = "^\\d{1,10}";
-  final String BASIC_PAT = "\\[main\\] (FATAL|ERROR|WARN|INFO|DEBUG)";
-  final String ISO8601_PAT =
-    "^\\d{4}-\\d{2}-\\d{2} \\d{2}:\\d{2}:\\d{2},\\d{3}";
+  static public final String ABSOLUTE_TIME_PAT = 
+                           "^\\d{2}:\\d{2}:\\d{2},\\d{3}";
 
-  /**
-   * This filter transforms the input string and returns the results as
-   * output. If the input should be ignored, this method returns null. 
-   * 
-   */
+  static public final String RELATIVE_TIME_PAT = "^\\d{1,10}";
+
+
   String filter(String in) throws UnexpectedFormatException;
 }