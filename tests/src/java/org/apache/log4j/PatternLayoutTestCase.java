/*
 * Licensed to the Apache Software Foundation (ASF) under one or more
 * contributor license agreements.  See the NOTICE file distributed with
 * this work for additional information regarding copyright ownership.
 * The ASF licenses this file to You under the Apache License, Version 2.0
 * (the "License"); you may not use this file except in compliance with
 * the License.  You may obtain a copy of the License at
 * 
 *      http://www.apache.org/licenses/LICENSE-2.0
 * 
 * Unless required by applicable law or agreed to in writing, software
 * distributed under the License is distributed on an "AS IS" BASIS,
 * WITHOUT WARRANTIES OR CONDITIONS OF ANY KIND, either express or implied.
 * See the License for the specific language governing permissions and
 * limitations under the License.
 */

package org.apache.log4j;

import junit.framework.TestCase;
import org.apache.log4j.util.AbsoluteDateAndTimeFilter;
import org.apache.log4j.util.AbsoluteTimeFilter;
import org.apache.log4j.util.Compare;
import org.apache.log4j.util.ControlFilter;
import org.apache.log4j.util.Filter;
import org.apache.log4j.util.ISO8601Filter;
import org.apache.log4j.util.JunitTestRunnerFilter;
import org.apache.log4j.util.LineNumberFilter;
import org.apache.log4j.util.RelativeTimeFilter;
<<<<<<< HEAD
import org.apache.log4j.util.SunReflectFilter;
import org.apache.log4j.util.Transformer;
=======
import org.apache.log4j.util.AbsoluteDateAndTimeFilter;
import org.apache.log4j.util.SunReflectFilter;
import org.apache.log4j.util.JunitTestRunnerFilter;
>>>>>>> 71f99d5a

import java.io.FileReader;
import java.text.ParsePosition;
import java.text.SimpleDateFormat;
import java.util.Date;
import java.util.TimeZone;


public class PatternLayoutTestCase extends TestCase {
  static String TEMP = "output/temp";
  static String FILTERED = "output/filtered";
  static String EXCEPTION1 = "java.lang.Exception: Just testing";
  static String EXCEPTION2 = "\\s*at .*\\(.*:\\d{1,4}\\)";
  static String EXCEPTION3 = "\\s*at .*\\(Native Method\\)";
  static String EXCEPTION4 = "\\s*at .*\\(.*Compiled Code\\)";
<<<<<<< HEAD

  static String PAT0 =
    "\\[main]\\ (DEBUG|INFO|WARN|ERROR|FATAL) .* - Message \\d{1,2}";
  static String PAT1 = Filter.ISO8601_PAT + " " + PAT0;
  static String PAT2 = Filter.ABSOLUTE_DATE_AND_TIME_PAT + " " + PAT0;
  static String PAT3 = Filter.ABSOLUTE_TIME_PAT + " " + PAT0;
  static String PAT4 = Filter.RELATIVE_TIME_PAT + " " + PAT0;
  static String PAT5 =
    "\\[main]\\ (DEBUG|INFO|WARN|ERROR|FATAL) .* : Message \\d{1,2}";
  static String PAT6 =
    "\\[main]\\ (DEBUG|INFO |WARN |ERROR|FATAL) org.apache.log4j.PatternLayoutTestCase.common\\(PatternLayoutTestCase.java:\\d{1,4}\\): Message \\d{1,2}";
  static String PAT11a =
    "^(DEBUG|INFO |WARN |ERROR|FATAL) \\[main]\\ log4j.PatternLayoutTest: Message \\d{1,2}";
  static String PAT11b =
    "^(DEBUG|INFO |WARN |ERROR|FATAL) \\[main]\\ root: Message \\d{1,2}";
  static String PAT12 =
    "^\\[main]\\ (DEBUG|INFO |WARN |ERROR|FATAL) "
    + "org.apache.log4j.PatternLayoutTestCase.common\\(PatternLayoutTestCase.java:\\d{3}\\): "
    + "Message \\d{1,2}";
  static String PAT13 =
    "^\\[main]\\ (DEBUG|INFO |WARN |ERROR|FATAL) "
    + "apache.log4j.PatternLayoutTestCase.common\\(PatternLayoutTestCase.java:\\d{3}\\): "
    + "Message \\d{1,2}";
  static String PAT14 =
    "^(TRACE|DEBUG| INFO| WARN|ERROR|FATAL)\\ \\d{1,2}\\ *- Message \\d{1,2}";
  static String PAT_MDC_1 = "";
  Logger root;
  Logger logger;
=======
  static String EXCEPTION5 = "\\s*at .*\\(.*libgcj.*\\)";

  static String PAT0 = "\\[main]\\ (TRACE|DEBUG|INFO |WARN |ERROR|FATAL) .* - Message \\d{1,2}";
  static String PAT1 = Filter.ISO8601_PAT + " " + PAT0;
  static String PAT2 = Filter.ABSOLUTE_DATE_AND_TIME_PAT+ " " + PAT0;
  static String PAT3 = Filter.ABSOLUTE_TIME_PAT+ " " + PAT0;
  static String PAT4 = Filter.RELATIVE_TIME_PAT+ " " + PAT0;

  static String PAT5 = "\\[main]\\ (TRACE|DEBUG|INFO |WARN |ERROR|FATAL) .* : Message \\d{1,2}";
  static String PAT6 = "\\[main]\\ (TRACE|DEBUG|INFO |WARN |ERROR|FATAL) org.apache.log4j.PatternLayoutTestCase.common\\(PatternLayoutTestCase.java:\\d{1,4}\\): Message \\d{1,2}";

  static String PAT11a = "^(TRACE|DEBUG|INFO |WARN |ERROR|FATAL) \\[main]\\ log4j.PatternLayoutTestCase: Message \\d{1,2}";
  static String PAT11b = "^(TRACE|DEBUG|INFO |WARN |ERROR|FATAL) \\[main]\\ root: Message \\d{1,2}";

  static String PAT12 = "^\\[main]\\ (TRACE|DEBUG|INFO |WARN |ERROR|FATAL) "+
    "org.apache.log4j.PatternLayoutTestCase.common\\(PatternLayoutTestCase.java:\\d{3}\\): "+
    "Message \\d{1,2}";

  static String PAT13 = "^\\[main]\\ (TRACE|DEBUG|INFO |WARN |ERROR|FATAL) "+
    "apache.log4j.PatternLayoutTestCase.common\\(PatternLayoutTestCase.java:\\d{3}\\): "+
    "Message \\d{1,2}";

  static String PAT14 = "^(TRACE|DEBUG| INFO| WARN|ERROR|FATAL)\\ \\d{1,2}\\ *- Message \\d{1,2}";
>>>>>>> 71f99d5a

  public PatternLayoutTestCase(final String name) {
    super(name);
  }

  public void setUp() {
    root = Logger.getRootLogger();
    logger = Logger.getLogger(PatternLayoutTest.class);
  }

  public void tearDown() {
    root.getLoggerRepository().resetConfiguration();
  }

  public void test1() throws Exception {
    PropertyConfigurator.configure("input/pattern/patternLayout1.properties");
    common();
    Transformer.transform(
      TEMP, FILTERED,
      new Filter[] {
        new LineNumberFilter(), new SunReflectFilter(),
        new JunitTestRunnerFilter()
      });
<<<<<<< HEAD
    assertTrue(Compare.compare(FILTERED, "witness/pattern/patternLayout.1"));
=======
    assertTrue(Compare.compare(FILTERED, "witness/patternLayout.1"));
>>>>>>> 71f99d5a
  }

  public void test2() throws Exception {
    PropertyConfigurator.configure("input/pattern/patternLayout2.properties");
    common();
<<<<<<< HEAD

    ControlFilter cf1 =
      new ControlFilter(
        new String[] { PAT1, EXCEPTION1, EXCEPTION2, EXCEPTION3 });
=======
    ControlFilter cf1 = new ControlFilter(new String[]{PAT1, EXCEPTION1, 
						       EXCEPTION2, EXCEPTION3, EXCEPTION4, EXCEPTION5});
>>>>>>> 71f99d5a
    Transformer.transform(
      TEMP, FILTERED,
      new Filter[] {
        cf1, new LineNumberFilter(), new ISO8601Filter(),
        new SunReflectFilter(), new JunitTestRunnerFilter()
      });
<<<<<<< HEAD
    assertTrue(Compare.compare(FILTERED, "witness/pattern/patternLayout.2"));
=======
    assertTrue(Compare.compare(FILTERED, "witness/patternLayout.2"));
>>>>>>> 71f99d5a
  }

  public void test3() throws Exception {
    PropertyConfigurator.configure("input/pattern/patternLayout3.properties");
    common();
<<<<<<< HEAD

    ControlFilter cf1 =
      new ControlFilter(
        new String[] { PAT1, EXCEPTION1, EXCEPTION2, EXCEPTION3 });
=======
    ControlFilter cf1 = new ControlFilter(new String[]{PAT1, EXCEPTION1, 
						       EXCEPTION2, EXCEPTION3, EXCEPTION4, EXCEPTION5});
>>>>>>> 71f99d5a
    Transformer.transform(
      TEMP, FILTERED,
      new Filter[] {
        cf1, new LineNumberFilter(), new ISO8601Filter(),
        new SunReflectFilter(), new JunitTestRunnerFilter()
      });
<<<<<<< HEAD
    assertTrue(Compare.compare(FILTERED, "witness/pattern/patternLayout.3"));
=======
    assertTrue(Compare.compare(FILTERED, "witness/patternLayout.3"));
>>>>>>> 71f99d5a
  }

  // Output format:
  // 06 avr. 2002 18:30:58,937 [main] DEBUG atternLayoutTest - Message 0  
  public void test4() throws Exception {
    PropertyConfigurator.configure("input/pattern/patternLayout4.properties");
    common();
<<<<<<< HEAD

    ControlFilter cf1 =
      new ControlFilter(
        new String[] { PAT2, EXCEPTION1, EXCEPTION2, EXCEPTION3 });
=======
    ControlFilter cf1 = new ControlFilter(new String[]{PAT2, EXCEPTION1, 
						       EXCEPTION2, EXCEPTION3, EXCEPTION4, EXCEPTION5});
>>>>>>> 71f99d5a
    Transformer.transform(
      TEMP, FILTERED,
      new Filter[] {
        cf1, new LineNumberFilter(), new AbsoluteDateAndTimeFilter(),
        new SunReflectFilter(), new JunitTestRunnerFilter()
      });
<<<<<<< HEAD
    assertTrue(Compare.compare(FILTERED, "witness/pattern/patternLayout.4"));
=======
    assertTrue(Compare.compare(FILTERED, "witness/patternLayout.4"));
>>>>>>> 71f99d5a
  }

  public void test5() throws Exception {
    PropertyConfigurator.configure("input/pattern/patternLayout5.properties");
    common();
<<<<<<< HEAD

    ControlFilter cf1 =
      new ControlFilter(
        new String[] { PAT2, EXCEPTION1, EXCEPTION2, EXCEPTION3 });
=======
    ControlFilter cf1 = new ControlFilter(new String[]{PAT2, EXCEPTION1, 
						       EXCEPTION2, EXCEPTION3, EXCEPTION4, EXCEPTION5});
>>>>>>> 71f99d5a
    Transformer.transform(
      TEMP, FILTERED,
      new Filter[] {
        cf1, new LineNumberFilter(), new AbsoluteDateAndTimeFilter(),
        new SunReflectFilter(), new JunitTestRunnerFilter()
      });
<<<<<<< HEAD
    assertTrue(Compare.compare(FILTERED, "witness/pattern/patternLayout.5"));
=======
    assertTrue(Compare.compare(FILTERED, "witness/patternLayout.5"));
>>>>>>> 71f99d5a
  }

  // 18:54:19,201 [main] DEBUG atternLayoutTest - Message 0
  public void test6() throws Exception {
    PropertyConfigurator.configure("input/pattern/patternLayout6.properties");
    common();
<<<<<<< HEAD
=======
    ControlFilter cf1 = new ControlFilter(new String[]{PAT3, EXCEPTION1, 
						       EXCEPTION2, EXCEPTION3, EXCEPTION4, EXCEPTION5});
    Transformer.transform(
      TEMP, FILTERED,
      new Filter[] {
        cf1, new LineNumberFilter(), new AbsoluteTimeFilter(),
        new SunReflectFilter(), new JunitTestRunnerFilter()
      });
    assertTrue(Compare.compare(FILTERED, "witness/patternLayout.6"));
  }
>>>>>>> 71f99d5a

    ControlFilter cf1 =
      new ControlFilter(
        new String[] { PAT3, EXCEPTION1, EXCEPTION2, EXCEPTION3 });
    Transformer.transform(
      TEMP, FILTERED,
      new Filter[] {
        cf1, new LineNumberFilter(), new AbsoluteTimeFilter(),
        new SunReflectFilter(), new JunitTestRunnerFilter()
      });
    assertTrue(Compare.compare(FILTERED, "witness/pattern/patternLayout.6"));
  }

  public void test7() throws Exception {
    PropertyConfigurator.configure("input/pattern/patternLayout7.properties");
    common();
<<<<<<< HEAD

    ControlFilter cf1 =
      new ControlFilter(
        new String[] { PAT3, EXCEPTION1, EXCEPTION2, EXCEPTION3 });
=======
    ControlFilter cf1 = new ControlFilter(new String[]{PAT3, EXCEPTION1, 
						       EXCEPTION2, EXCEPTION3, EXCEPTION4, EXCEPTION5});
>>>>>>> 71f99d5a
    Transformer.transform(
      TEMP, FILTERED,
      new Filter[] {
        cf1, new LineNumberFilter(), new AbsoluteTimeFilter(),
        new SunReflectFilter(), new JunitTestRunnerFilter()
      });
<<<<<<< HEAD
    assertTrue(Compare.compare(FILTERED, "witness/pattern/patternLayout.7"));
=======
    assertTrue(Compare.compare(FILTERED, "witness/patternLayout.7"));
>>>>>>> 71f99d5a
  }

  public void test8() throws Exception {
    PropertyConfigurator.configure("input/pattern/patternLayout8.properties");
    common();
<<<<<<< HEAD

    ControlFilter cf1 =
      new ControlFilter(
        new String[] { PAT4, EXCEPTION1, EXCEPTION2, EXCEPTION3 });
=======
    ControlFilter cf1 = new ControlFilter(new String[]{PAT4, EXCEPTION1, 
						       EXCEPTION2, EXCEPTION3, EXCEPTION4, EXCEPTION5});
>>>>>>> 71f99d5a
    Transformer.transform(
      TEMP, FILTERED,
      new Filter[] {
        cf1, new LineNumberFilter(), new RelativeTimeFilter(),
        new SunReflectFilter(), new JunitTestRunnerFilter()
      });
<<<<<<< HEAD
    assertTrue(Compare.compare(FILTERED, "witness/pattern/patternLayout.8"));
=======
    assertTrue(Compare.compare(FILTERED, "witness/patternLayout.8"));
>>>>>>> 71f99d5a
  }

  public void test9() throws Exception {
    PropertyConfigurator.configure("input/pattern/patternLayout9.properties");
    common();
<<<<<<< HEAD

    ControlFilter cf1 =
      new ControlFilter(
        new String[] { PAT5, EXCEPTION1, EXCEPTION2, EXCEPTION3 });
=======
    ControlFilter cf1 = new ControlFilter(new String[]{PAT5, EXCEPTION1, 
						       EXCEPTION2, EXCEPTION3, EXCEPTION4, EXCEPTION5});
>>>>>>> 71f99d5a
    Transformer.transform(
      TEMP, FILTERED,
      new Filter[] {
        cf1, new LineNumberFilter(), new SunReflectFilter(),
        new JunitTestRunnerFilter()
      });
<<<<<<< HEAD
    assertTrue(Compare.compare(FILTERED, "witness/pattern/patternLayout.9"));
=======
    assertTrue(Compare.compare(FILTERED, "witness/patternLayout.9"));
>>>>>>> 71f99d5a
  }

  public void test10() throws Exception {
    PropertyConfigurator.configure("input/pattern/patternLayout10.properties");
    common();
<<<<<<< HEAD

    ControlFilter cf1 =
      new ControlFilter(
        new String[] { PAT6, EXCEPTION1, EXCEPTION2, EXCEPTION3 });
=======
    ControlFilter cf1 = new ControlFilter(new String[]{PAT6, EXCEPTION1, 
						       EXCEPTION2, EXCEPTION3, EXCEPTION4, EXCEPTION5});
>>>>>>> 71f99d5a
    Transformer.transform(
      TEMP, FILTERED,
      new Filter[] {
        cf1, new LineNumberFilter(), new SunReflectFilter(),
        new JunitTestRunnerFilter()
      });
<<<<<<< HEAD
    assertTrue(Compare.compare(FILTERED, "witness/pattern/patternLayout.10"));
=======
    assertTrue(Compare.compare(FILTERED, "witness/patternLayout.10"));
>>>>>>> 71f99d5a
  }

  public void test11() throws Exception {
    PropertyConfigurator.configure("input/pattern/patternLayout11.properties");
    common();
<<<<<<< HEAD

    ControlFilter cf1 =
      new ControlFilter(
        new String[] { PAT11a, PAT11b, EXCEPTION1, EXCEPTION2, EXCEPTION3 });
=======
    ControlFilter cf1 = new ControlFilter(new String[]{PAT11a, PAT11b, EXCEPTION1, 
						       EXCEPTION2, EXCEPTION3, EXCEPTION4, EXCEPTION5});
>>>>>>> 71f99d5a
    Transformer.transform(
      TEMP, FILTERED,
      new Filter[] {
        cf1, new LineNumberFilter(), new SunReflectFilter(),
        new JunitTestRunnerFilter()
      });
<<<<<<< HEAD
    assertTrue(Compare.compare(FILTERED, "witness/pattern/patternLayout.11"));
=======
    assertTrue(Compare.compare(FILTERED, "witness/patternLayout.11"));
>>>>>>> 71f99d5a
  }

  public void test12() throws Exception {
    PropertyConfigurator.configure("input/pattern/patternLayout12.properties");
    common();
<<<<<<< HEAD

    ControlFilter cf1 =
      new ControlFilter(
        new String[] { PAT12, EXCEPTION1, EXCEPTION2, EXCEPTION3 });
=======
    ControlFilter cf1 = new ControlFilter(new String[]{PAT12, EXCEPTION1, 
						       EXCEPTION2, EXCEPTION3, EXCEPTION4, EXCEPTION5});
>>>>>>> 71f99d5a
    Transformer.transform(
      TEMP, FILTERED,
      new Filter[] {
        cf1, new LineNumberFilter(), new SunReflectFilter(),
        new JunitTestRunnerFilter()
      });
<<<<<<< HEAD
    assertTrue(Compare.compare(FILTERED, "witness/pattern/patternLayout.12"));
=======
    assertTrue(Compare.compare(FILTERED, "witness/patternLayout.12"));
>>>>>>> 71f99d5a
  }

  public void test13() throws Exception {
    PropertyConfigurator.configure("input/pattern/patternLayout13.properties");
    common();
<<<<<<< HEAD

    ControlFilter cf1 =
      new ControlFilter(
        new String[] { PAT13, EXCEPTION1, EXCEPTION2, EXCEPTION3 });
=======
    ControlFilter cf1 = new ControlFilter(new String[]{PAT13, EXCEPTION1, 
						       EXCEPTION2, EXCEPTION3, EXCEPTION4, EXCEPTION5});
>>>>>>> 71f99d5a
    Transformer.transform(
      TEMP, FILTERED,
      new Filter[] {
        cf1, new LineNumberFilter(), new SunReflectFilter(),
        new JunitTestRunnerFilter()
      });
<<<<<<< HEAD
    assertTrue(Compare.compare(FILTERED, "witness/pattern/patternLayout.13"));
  }

    /**
     * Test of class abbreviation.
     *
     * @throws Exception
     */
    public void test14() throws Exception {
      PropertyConfigurator.configure("input/pattern/patternLayout14.properties");
      common();

      Transformer.transform(
        TEMP, FILTERED,
        new Filter[] {
          new LineNumberFilter(), new SunReflectFilter(),
          new JunitTestRunnerFilter()
        });
      assertTrue(Compare.compare(FILTERED, "witness/pattern/patternLayout.14"));
    }


  public void testMDC1() throws Exception {
    PropertyConfigurator.configure("input/pattern/patternLayout.mdc.1.properties");
    MDC.put("key1", "va11");
    MDC.put("key2", "va12");
    logger.debug("Hello World");
    MDC.clear();

    Transformer.transform(
      TEMP, FILTERED,
      new Filter[] {
        new LineNumberFilter(), new SunReflectFilter(),
        new JunitTestRunnerFilter()
      });
    assertTrue(Compare.compare(FILTERED, "witness/pattern/patternLayout.mdc.1"));
=======
    assertTrue(Compare.compare(FILTERED, "witness/patternLayout.13"));
  }

  public void test14() throws Exception {
    PropertyConfigurator.configure("input/patternLayout14.properties");
    common();
    ControlFilter cf1 = new ControlFilter(new String[]{PAT14, EXCEPTION1, 
						       EXCEPTION2, EXCEPTION3, EXCEPTION4, EXCEPTION5});
    Transformer.transform(
      TEMP, FILTERED,
      new Filter[] {
        cf1, new LineNumberFilter(), new SunReflectFilter(),
        new JunitTestRunnerFilter()
      });
    assertTrue(Compare.compare(FILTERED, "witness/patternLayout.14"));
>>>>>>> 71f99d5a
  }

    /**
     * Tests log4j 1.2 style extension of PatternLayout.
     * Was test14 in log4j 1.2.
     * @throws Exception
     */
    public void test15() throws Exception {
      PropertyConfigurator.configure("input/pattern/patternLayout15.properties");
      common();
      ControlFilter cf1 = new ControlFilter(new String[]{PAT14, EXCEPTION1,
                                 EXCEPTION2, EXCEPTION3, EXCEPTION4});
      Transformer.transform(
        TEMP, FILTERED,
        new Filter[] {
          cf1, new LineNumberFilter(), new SunReflectFilter(),
          new JunitTestRunnerFilter()
        });
      assertTrue(Compare.compare(FILTERED, "witness/pattern/patternLayout.15"));
    }

    /**
     * Tests explicit UTC time zone in pattern.
     * @throws Exception
     */
    public void test16() throws Exception {
      final long start = new Date().getTime();
      PropertyConfigurator.configure("input/pattern/patternLayout16.properties");
      common();
      final long end = new Date().getTime();
      FileReader reader = new FileReader("output/patternLayout16.log");
      char chars[] = new char[50];
      reader.read(chars, 0, chars.length);
      reader.close();
      SimpleDateFormat format = new SimpleDateFormat("yyyy-MM-dd HH:mm:ss");
      format.setTimeZone(TimeZone.getTimeZone("GMT+0"));
      String utcStr = new String(chars, 0, 19);
      Date utcDate = format.parse(utcStr, new ParsePosition(0));
      assertTrue(utcDate.getTime() >= start - 1000 && utcDate.getTime() < end + 1000);
      String cstStr = new String(chars, 21, 19);
      format.setTimeZone(TimeZone.getTimeZone("GMT-6"));
      Date cstDate = format.parse(cstStr, new ParsePosition(0));
      assertFalse(cstStr.equals(utcStr));
      assertTrue(cstDate.getTime() >= start - 1000 && cstDate.getTime() < end + 1000);
    }


  void common() {
    String oldThreadName = Thread.currentThread().getName();
    Thread.currentThread().setName("main");

    int i = -1;

    logger.trace("Message " + ++i);
    root.trace("Message " + i);

    logger.debug("Message " + ++i);
    root.debug("Message " + i);

    logger.info("Message " + ++i);
    root.info("Message " + i);

    logger.warn("Message " + ++i);
    root.warn("Message " + i);

    logger.error("Message " + ++i);
    root.error("Message " + i);

    logger.log(Level.FATAL, "Message " + ++i);
    root.log(Level.FATAL, "Message " + i);

    Exception e = new Exception("Just testing");
<<<<<<< HEAD

=======
    logger.trace("Message " + ++i, e);
>>>>>>> 71f99d5a
    logger.debug("Message " + ++i, e);
    logger.info("Message " + ++i, e);
    logger.warn("Message " + ++i, e);
    logger.error("Message " + ++i, e);
    logger.log(Level.FATAL, "Message " + ++i, e);

    Thread.currentThread().setName(oldThreadName);
  }

  /**
    Test case for MDC conversion pattern. */
  public void testMDC2() throws Exception {
    String OUTPUT_FILE   = "output/patternLayout.mdc.2";
    String WITNESS_FILE  = "witness/pattern/patternLayout.mdc.2";
    
    String mdcMsgPattern1 = "%m : %X%n";
    String mdcMsgPattern2 = "%m : %X{key1}%n";
    String mdcMsgPattern3 = "%m : %X{key2}%n";
    String mdcMsgPattern4 = "%m : %X{key3}%n";
    String mdcMsgPattern5 = "%m : %X{key1},%X{key2},%X{key3}%n";
    
    // set up appender
    PatternLayout layout = new PatternLayout("%m%n");
    Appender appender = new FileAppender(layout, OUTPUT_FILE, false);
            
    // set appender on root and set level to debug
    root.addAppender(appender);
    root.setLevel(Level.DEBUG);
    
    // output starting message
    root.debug("starting mdc pattern test");
 
    layout.setConversionPattern(mdcMsgPattern1);
    layout.activateOptions();
    root.debug("empty mdc, no key specified in pattern");
    
    layout.setConversionPattern(mdcMsgPattern2);
    layout.activateOptions();
    root.debug("empty mdc, key1 in pattern");
    
    layout.setConversionPattern(mdcMsgPattern3);
    layout.activateOptions();
    root.debug("empty mdc, key2 in pattern");
    
    layout.setConversionPattern(mdcMsgPattern4);
    layout.activateOptions();
    root.debug("empty mdc, key3 in pattern");
    
    layout.setConversionPattern(mdcMsgPattern5);
    layout.activateOptions();
    root.debug("empty mdc, key1, key2, and key3 in pattern");

    MDC.put("key1", "value1");
    MDC.put("key2", "value2");

    layout.setConversionPattern(mdcMsgPattern1);
    layout.activateOptions();
    root.debug("filled mdc, no key specified in pattern");
    
    layout.setConversionPattern(mdcMsgPattern2);
    layout.activateOptions();
    root.debug("filled mdc, key1 in pattern");
    
    layout.setConversionPattern(mdcMsgPattern3);
    layout.activateOptions();
    root.debug("filled mdc, key2 in pattern");
    
    layout.setConversionPattern(mdcMsgPattern4);
    layout.activateOptions();
    root.debug("filled mdc, key3 in pattern");
    
    layout.setConversionPattern(mdcMsgPattern5);
    layout.activateOptions();
    root.debug("filled mdc, key1, key2, and key3 in pattern");

    MDC.remove("key1");
    MDC.remove("key2");

    layout.setConversionPattern("%m%n");
    layout.activateOptions();
    root.debug("finished mdc pattern test");

    assertTrue(Compare.compare(OUTPUT_FILE, WITNESS_FILE));
  }
}<|MERGE_RESOLUTION|>--- conflicted
+++ resolved
@@ -18,68 +18,38 @@
 package org.apache.log4j;
 
 import junit.framework.TestCase;
-import org.apache.log4j.util.AbsoluteDateAndTimeFilter;
+import junit.framework.TestSuite;
+import junit.framework.Test;
+
+import org.apache.log4j.Logger;
+import org.apache.log4j.Level;
+import org.apache.log4j.MDC;
+import org.apache.log4j.NDC;
+
+import org.apache.log4j.util.LineNumberFilter;
+import org.apache.log4j.util.Transformer;
+import org.apache.log4j.util.Filter;
+import org.apache.log4j.util.ControlFilter;
+import org.apache.log4j.util.Compare;
+import org.apache.log4j.util.ISO8601Filter;
 import org.apache.log4j.util.AbsoluteTimeFilter;
-import org.apache.log4j.util.Compare;
-import org.apache.log4j.util.ControlFilter;
-import org.apache.log4j.util.Filter;
-import org.apache.log4j.util.ISO8601Filter;
-import org.apache.log4j.util.JunitTestRunnerFilter;
-import org.apache.log4j.util.LineNumberFilter;
 import org.apache.log4j.util.RelativeTimeFilter;
-<<<<<<< HEAD
-import org.apache.log4j.util.SunReflectFilter;
-import org.apache.log4j.util.Transformer;
-=======
 import org.apache.log4j.util.AbsoluteDateAndTimeFilter;
 import org.apache.log4j.util.SunReflectFilter;
 import org.apache.log4j.util.JunitTestRunnerFilter;
->>>>>>> 71f99d5a
-
-import java.io.FileReader;
-import java.text.ParsePosition;
-import java.text.SimpleDateFormat;
-import java.util.Date;
-import java.util.TimeZone;
-
 
 public class PatternLayoutTestCase extends TestCase {
+
   static String TEMP = "output/temp";
   static String FILTERED = "output/filtered";
+
+  Logger root; 
+  Logger logger;
+
   static String EXCEPTION1 = "java.lang.Exception: Just testing";
   static String EXCEPTION2 = "\\s*at .*\\(.*:\\d{1,4}\\)";
   static String EXCEPTION3 = "\\s*at .*\\(Native Method\\)";
   static String EXCEPTION4 = "\\s*at .*\\(.*Compiled Code\\)";
-<<<<<<< HEAD
-
-  static String PAT0 =
-    "\\[main]\\ (DEBUG|INFO|WARN|ERROR|FATAL) .* - Message \\d{1,2}";
-  static String PAT1 = Filter.ISO8601_PAT + " " + PAT0;
-  static String PAT2 = Filter.ABSOLUTE_DATE_AND_TIME_PAT + " " + PAT0;
-  static String PAT3 = Filter.ABSOLUTE_TIME_PAT + " " + PAT0;
-  static String PAT4 = Filter.RELATIVE_TIME_PAT + " " + PAT0;
-  static String PAT5 =
-    "\\[main]\\ (DEBUG|INFO|WARN|ERROR|FATAL) .* : Message \\d{1,2}";
-  static String PAT6 =
-    "\\[main]\\ (DEBUG|INFO |WARN |ERROR|FATAL) org.apache.log4j.PatternLayoutTestCase.common\\(PatternLayoutTestCase.java:\\d{1,4}\\): Message \\d{1,2}";
-  static String PAT11a =
-    "^(DEBUG|INFO |WARN |ERROR|FATAL) \\[main]\\ log4j.PatternLayoutTest: Message \\d{1,2}";
-  static String PAT11b =
-    "^(DEBUG|INFO |WARN |ERROR|FATAL) \\[main]\\ root: Message \\d{1,2}";
-  static String PAT12 =
-    "^\\[main]\\ (DEBUG|INFO |WARN |ERROR|FATAL) "
-    + "org.apache.log4j.PatternLayoutTestCase.common\\(PatternLayoutTestCase.java:\\d{3}\\): "
-    + "Message \\d{1,2}";
-  static String PAT13 =
-    "^\\[main]\\ (DEBUG|INFO |WARN |ERROR|FATAL) "
-    + "apache.log4j.PatternLayoutTestCase.common\\(PatternLayoutTestCase.java:\\d{3}\\): "
-    + "Message \\d{1,2}";
-  static String PAT14 =
-    "^(TRACE|DEBUG| INFO| WARN|ERROR|FATAL)\\ \\d{1,2}\\ *- Message \\d{1,2}";
-  static String PAT_MDC_1 = "";
-  Logger root;
-  Logger logger;
-=======
   static String EXCEPTION5 = "\\s*at .*\\(.*libgcj.*\\)";
 
   static String PAT0 = "\\[main]\\ (TRACE|DEBUG|INFO |WARN |ERROR|FATAL) .* - Message \\d{1,2}";
@@ -103,23 +73,22 @@
     "Message \\d{1,2}";
 
   static String PAT14 = "^(TRACE|DEBUG| INFO| WARN|ERROR|FATAL)\\ \\d{1,2}\\ *- Message \\d{1,2}";
->>>>>>> 71f99d5a
-
-  public PatternLayoutTestCase(final String name) {
+
+  public PatternLayoutTestCase(String name) {
     super(name);
   }
 
   public void setUp() {
     root = Logger.getRootLogger();
-    logger = Logger.getLogger(PatternLayoutTest.class);
-  }
-
-  public void tearDown() {
+    logger = Logger.getLogger(PatternLayoutTestCase.class);
+  }
+
+  public void tearDown() {  
     root.getLoggerRepository().resetConfiguration();
   }
 
   public void test1() throws Exception {
-    PropertyConfigurator.configure("input/pattern/patternLayout1.properties");
+    PropertyConfigurator.configure("input/patternLayout1.properties");
     common();
     Transformer.transform(
       TEMP, FILTERED,
@@ -127,121 +96,71 @@
         new LineNumberFilter(), new SunReflectFilter(),
         new JunitTestRunnerFilter()
       });
-<<<<<<< HEAD
-    assertTrue(Compare.compare(FILTERED, "witness/pattern/patternLayout.1"));
-=======
     assertTrue(Compare.compare(FILTERED, "witness/patternLayout.1"));
->>>>>>> 71f99d5a
   }
 
   public void test2() throws Exception {
-    PropertyConfigurator.configure("input/pattern/patternLayout2.properties");
-    common();
-<<<<<<< HEAD
-
-    ControlFilter cf1 =
-      new ControlFilter(
-        new String[] { PAT1, EXCEPTION1, EXCEPTION2, EXCEPTION3 });
-=======
+    PropertyConfigurator.configure("input/patternLayout2.properties");
+    common();
     ControlFilter cf1 = new ControlFilter(new String[]{PAT1, EXCEPTION1, 
 						       EXCEPTION2, EXCEPTION3, EXCEPTION4, EXCEPTION5});
->>>>>>> 71f99d5a
     Transformer.transform(
       TEMP, FILTERED,
       new Filter[] {
         cf1, new LineNumberFilter(), new ISO8601Filter(),
         new SunReflectFilter(), new JunitTestRunnerFilter()
       });
-<<<<<<< HEAD
-    assertTrue(Compare.compare(FILTERED, "witness/pattern/patternLayout.2"));
-=======
     assertTrue(Compare.compare(FILTERED, "witness/patternLayout.2"));
->>>>>>> 71f99d5a
   }
 
   public void test3() throws Exception {
-    PropertyConfigurator.configure("input/pattern/patternLayout3.properties");
-    common();
-<<<<<<< HEAD
-
-    ControlFilter cf1 =
-      new ControlFilter(
-        new String[] { PAT1, EXCEPTION1, EXCEPTION2, EXCEPTION3 });
-=======
+    PropertyConfigurator.configure("input/patternLayout3.properties");
+    common();
     ControlFilter cf1 = new ControlFilter(new String[]{PAT1, EXCEPTION1, 
 						       EXCEPTION2, EXCEPTION3, EXCEPTION4, EXCEPTION5});
->>>>>>> 71f99d5a
     Transformer.transform(
       TEMP, FILTERED,
       new Filter[] {
         cf1, new LineNumberFilter(), new ISO8601Filter(),
         new SunReflectFilter(), new JunitTestRunnerFilter()
       });
-<<<<<<< HEAD
-    assertTrue(Compare.compare(FILTERED, "witness/pattern/patternLayout.3"));
-=======
     assertTrue(Compare.compare(FILTERED, "witness/patternLayout.3"));
->>>>>>> 71f99d5a
   }
 
   // Output format:
-  // 06 avr. 2002 18:30:58,937 [main] DEBUG atternLayoutTest - Message 0  
+  // 06 avr. 2002 18:30:58,937 [main] DEBUG rnLayoutTestCase - Message 0  
   public void test4() throws Exception {
-    PropertyConfigurator.configure("input/pattern/patternLayout4.properties");
-    common();
-<<<<<<< HEAD
-
-    ControlFilter cf1 =
-      new ControlFilter(
-        new String[] { PAT2, EXCEPTION1, EXCEPTION2, EXCEPTION3 });
-=======
+    PropertyConfigurator.configure("input/patternLayout4.properties");
+    common();
     ControlFilter cf1 = new ControlFilter(new String[]{PAT2, EXCEPTION1, 
 						       EXCEPTION2, EXCEPTION3, EXCEPTION4, EXCEPTION5});
->>>>>>> 71f99d5a
     Transformer.transform(
       TEMP, FILTERED,
       new Filter[] {
         cf1, new LineNumberFilter(), new AbsoluteDateAndTimeFilter(),
         new SunReflectFilter(), new JunitTestRunnerFilter()
       });
-<<<<<<< HEAD
-    assertTrue(Compare.compare(FILTERED, "witness/pattern/patternLayout.4"));
-=======
     assertTrue(Compare.compare(FILTERED, "witness/patternLayout.4"));
->>>>>>> 71f99d5a
   }
 
   public void test5() throws Exception {
-    PropertyConfigurator.configure("input/pattern/patternLayout5.properties");
-    common();
-<<<<<<< HEAD
-
-    ControlFilter cf1 =
-      new ControlFilter(
-        new String[] { PAT2, EXCEPTION1, EXCEPTION2, EXCEPTION3 });
-=======
+    PropertyConfigurator.configure("input/patternLayout5.properties");
+    common();
     ControlFilter cf1 = new ControlFilter(new String[]{PAT2, EXCEPTION1, 
 						       EXCEPTION2, EXCEPTION3, EXCEPTION4, EXCEPTION5});
->>>>>>> 71f99d5a
     Transformer.transform(
       TEMP, FILTERED,
       new Filter[] {
         cf1, new LineNumberFilter(), new AbsoluteDateAndTimeFilter(),
         new SunReflectFilter(), new JunitTestRunnerFilter()
       });
-<<<<<<< HEAD
-    assertTrue(Compare.compare(FILTERED, "witness/pattern/patternLayout.5"));
-=======
     assertTrue(Compare.compare(FILTERED, "witness/patternLayout.5"));
->>>>>>> 71f99d5a
-  }
-
-  // 18:54:19,201 [main] DEBUG atternLayoutTest - Message 0
+  }
+
+  // 18:54:19,201 [main] DEBUG rnLayoutTestCase - Message 0
   public void test6() throws Exception {
-    PropertyConfigurator.configure("input/pattern/patternLayout6.properties");
-    common();
-<<<<<<< HEAD
-=======
+    PropertyConfigurator.configure("input/patternLayout6.properties");
+    common();
     ControlFilter cf1 = new ControlFilter(new String[]{PAT3, EXCEPTION1, 
 						       EXCEPTION2, EXCEPTION3, EXCEPTION4, EXCEPTION5});
     Transformer.transform(
@@ -252,226 +171,103 @@
       });
     assertTrue(Compare.compare(FILTERED, "witness/patternLayout.6"));
   }
->>>>>>> 71f99d5a
-
-    ControlFilter cf1 =
-      new ControlFilter(
-        new String[] { PAT3, EXCEPTION1, EXCEPTION2, EXCEPTION3 });
+
+
+  public void test7() throws Exception {
+    PropertyConfigurator.configure("input/patternLayout7.properties");
+    common();
+    ControlFilter cf1 = new ControlFilter(new String[]{PAT3, EXCEPTION1, 
+						       EXCEPTION2, EXCEPTION3, EXCEPTION4, EXCEPTION5});
     Transformer.transform(
       TEMP, FILTERED,
       new Filter[] {
         cf1, new LineNumberFilter(), new AbsoluteTimeFilter(),
         new SunReflectFilter(), new JunitTestRunnerFilter()
       });
-    assertTrue(Compare.compare(FILTERED, "witness/pattern/patternLayout.6"));
-  }
-
-  public void test7() throws Exception {
-    PropertyConfigurator.configure("input/pattern/patternLayout7.properties");
-    common();
-<<<<<<< HEAD
-
-    ControlFilter cf1 =
-      new ControlFilter(
-        new String[] { PAT3, EXCEPTION1, EXCEPTION2, EXCEPTION3 });
-=======
-    ControlFilter cf1 = new ControlFilter(new String[]{PAT3, EXCEPTION1, 
-						       EXCEPTION2, EXCEPTION3, EXCEPTION4, EXCEPTION5});
->>>>>>> 71f99d5a
-    Transformer.transform(
-      TEMP, FILTERED,
-      new Filter[] {
-        cf1, new LineNumberFilter(), new AbsoluteTimeFilter(),
-        new SunReflectFilter(), new JunitTestRunnerFilter()
-      });
-<<<<<<< HEAD
-    assertTrue(Compare.compare(FILTERED, "witness/pattern/patternLayout.7"));
-=======
     assertTrue(Compare.compare(FILTERED, "witness/patternLayout.7"));
->>>>>>> 71f99d5a
   }
 
   public void test8() throws Exception {
-    PropertyConfigurator.configure("input/pattern/patternLayout8.properties");
-    common();
-<<<<<<< HEAD
-
-    ControlFilter cf1 =
-      new ControlFilter(
-        new String[] { PAT4, EXCEPTION1, EXCEPTION2, EXCEPTION3 });
-=======
+    PropertyConfigurator.configure("input/patternLayout8.properties");
+    common();
     ControlFilter cf1 = new ControlFilter(new String[]{PAT4, EXCEPTION1, 
 						       EXCEPTION2, EXCEPTION3, EXCEPTION4, EXCEPTION5});
->>>>>>> 71f99d5a
     Transformer.transform(
       TEMP, FILTERED,
       new Filter[] {
         cf1, new LineNumberFilter(), new RelativeTimeFilter(),
         new SunReflectFilter(), new JunitTestRunnerFilter()
       });
-<<<<<<< HEAD
-    assertTrue(Compare.compare(FILTERED, "witness/pattern/patternLayout.8"));
-=======
     assertTrue(Compare.compare(FILTERED, "witness/patternLayout.8"));
->>>>>>> 71f99d5a
   }
 
   public void test9() throws Exception {
-    PropertyConfigurator.configure("input/pattern/patternLayout9.properties");
-    common();
-<<<<<<< HEAD
-
-    ControlFilter cf1 =
-      new ControlFilter(
-        new String[] { PAT5, EXCEPTION1, EXCEPTION2, EXCEPTION3 });
-=======
+    PropertyConfigurator.configure("input/patternLayout9.properties");
+    common();
     ControlFilter cf1 = new ControlFilter(new String[]{PAT5, EXCEPTION1, 
 						       EXCEPTION2, EXCEPTION3, EXCEPTION4, EXCEPTION5});
->>>>>>> 71f99d5a
-    Transformer.transform(
-      TEMP, FILTERED,
-      new Filter[] {
-        cf1, new LineNumberFilter(), new SunReflectFilter(),
-        new JunitTestRunnerFilter()
-      });
-<<<<<<< HEAD
-    assertTrue(Compare.compare(FILTERED, "witness/pattern/patternLayout.9"));
-=======
+    Transformer.transform(
+      TEMP, FILTERED,
+      new Filter[] {
+        cf1, new LineNumberFilter(), new SunReflectFilter(),
+        new JunitTestRunnerFilter()
+      });
     assertTrue(Compare.compare(FILTERED, "witness/patternLayout.9"));
->>>>>>> 71f99d5a
   }
 
   public void test10() throws Exception {
-    PropertyConfigurator.configure("input/pattern/patternLayout10.properties");
-    common();
-<<<<<<< HEAD
-
-    ControlFilter cf1 =
-      new ControlFilter(
-        new String[] { PAT6, EXCEPTION1, EXCEPTION2, EXCEPTION3 });
-=======
+    PropertyConfigurator.configure("input/patternLayout10.properties");
+    common();
     ControlFilter cf1 = new ControlFilter(new String[]{PAT6, EXCEPTION1, 
 						       EXCEPTION2, EXCEPTION3, EXCEPTION4, EXCEPTION5});
->>>>>>> 71f99d5a
-    Transformer.transform(
-      TEMP, FILTERED,
-      new Filter[] {
-        cf1, new LineNumberFilter(), new SunReflectFilter(),
-        new JunitTestRunnerFilter()
-      });
-<<<<<<< HEAD
-    assertTrue(Compare.compare(FILTERED, "witness/pattern/patternLayout.10"));
-=======
+    Transformer.transform(
+      TEMP, FILTERED,
+      new Filter[] {
+        cf1, new LineNumberFilter(), new SunReflectFilter(),
+        new JunitTestRunnerFilter()
+      });
     assertTrue(Compare.compare(FILTERED, "witness/patternLayout.10"));
->>>>>>> 71f99d5a
   }
 
   public void test11() throws Exception {
-    PropertyConfigurator.configure("input/pattern/patternLayout11.properties");
-    common();
-<<<<<<< HEAD
-
-    ControlFilter cf1 =
-      new ControlFilter(
-        new String[] { PAT11a, PAT11b, EXCEPTION1, EXCEPTION2, EXCEPTION3 });
-=======
+    PropertyConfigurator.configure("input/patternLayout11.properties");
+    common();
     ControlFilter cf1 = new ControlFilter(new String[]{PAT11a, PAT11b, EXCEPTION1, 
 						       EXCEPTION2, EXCEPTION3, EXCEPTION4, EXCEPTION5});
->>>>>>> 71f99d5a
-    Transformer.transform(
-      TEMP, FILTERED,
-      new Filter[] {
-        cf1, new LineNumberFilter(), new SunReflectFilter(),
-        new JunitTestRunnerFilter()
-      });
-<<<<<<< HEAD
-    assertTrue(Compare.compare(FILTERED, "witness/pattern/patternLayout.11"));
-=======
+    Transformer.transform(
+      TEMP, FILTERED,
+      new Filter[] {
+        cf1, new LineNumberFilter(), new SunReflectFilter(),
+        new JunitTestRunnerFilter()
+      });
     assertTrue(Compare.compare(FILTERED, "witness/patternLayout.11"));
->>>>>>> 71f99d5a
   }
 
   public void test12() throws Exception {
-    PropertyConfigurator.configure("input/pattern/patternLayout12.properties");
-    common();
-<<<<<<< HEAD
-
-    ControlFilter cf1 =
-      new ControlFilter(
-        new String[] { PAT12, EXCEPTION1, EXCEPTION2, EXCEPTION3 });
-=======
+    PropertyConfigurator.configure("input/patternLayout12.properties");
+    common();
     ControlFilter cf1 = new ControlFilter(new String[]{PAT12, EXCEPTION1, 
 						       EXCEPTION2, EXCEPTION3, EXCEPTION4, EXCEPTION5});
->>>>>>> 71f99d5a
-    Transformer.transform(
-      TEMP, FILTERED,
-      new Filter[] {
-        cf1, new LineNumberFilter(), new SunReflectFilter(),
-        new JunitTestRunnerFilter()
-      });
-<<<<<<< HEAD
-    assertTrue(Compare.compare(FILTERED, "witness/pattern/patternLayout.12"));
-=======
+    Transformer.transform(
+      TEMP, FILTERED,
+      new Filter[] {
+        cf1, new LineNumberFilter(), new SunReflectFilter(),
+        new JunitTestRunnerFilter()
+      });
     assertTrue(Compare.compare(FILTERED, "witness/patternLayout.12"));
->>>>>>> 71f99d5a
   }
 
   public void test13() throws Exception {
-    PropertyConfigurator.configure("input/pattern/patternLayout13.properties");
-    common();
-<<<<<<< HEAD
-
-    ControlFilter cf1 =
-      new ControlFilter(
-        new String[] { PAT13, EXCEPTION1, EXCEPTION2, EXCEPTION3 });
-=======
+    PropertyConfigurator.configure("input/patternLayout13.properties");
+    common();
     ControlFilter cf1 = new ControlFilter(new String[]{PAT13, EXCEPTION1, 
 						       EXCEPTION2, EXCEPTION3, EXCEPTION4, EXCEPTION5});
->>>>>>> 71f99d5a
-    Transformer.transform(
-      TEMP, FILTERED,
-      new Filter[] {
-        cf1, new LineNumberFilter(), new SunReflectFilter(),
-        new JunitTestRunnerFilter()
-      });
-<<<<<<< HEAD
-    assertTrue(Compare.compare(FILTERED, "witness/pattern/patternLayout.13"));
-  }
-
-    /**
-     * Test of class abbreviation.
-     *
-     * @throws Exception
-     */
-    public void test14() throws Exception {
-      PropertyConfigurator.configure("input/pattern/patternLayout14.properties");
-      common();
-
-      Transformer.transform(
-        TEMP, FILTERED,
-        new Filter[] {
-          new LineNumberFilter(), new SunReflectFilter(),
-          new JunitTestRunnerFilter()
-        });
-      assertTrue(Compare.compare(FILTERED, "witness/pattern/patternLayout.14"));
-    }
-
-
-  public void testMDC1() throws Exception {
-    PropertyConfigurator.configure("input/pattern/patternLayout.mdc.1.properties");
-    MDC.put("key1", "va11");
-    MDC.put("key2", "va12");
-    logger.debug("Hello World");
-    MDC.clear();
-
-    Transformer.transform(
-      TEMP, FILTERED,
-      new Filter[] {
-        new LineNumberFilter(), new SunReflectFilter(),
-        new JunitTestRunnerFilter()
-      });
-    assertTrue(Compare.compare(FILTERED, "witness/pattern/patternLayout.mdc.1"));
-=======
+    Transformer.transform(
+      TEMP, FILTERED,
+      new Filter[] {
+        cf1, new LineNumberFilter(), new SunReflectFilter(),
+        new JunitTestRunnerFilter()
+      });
     assertTrue(Compare.compare(FILTERED, "witness/patternLayout.13"));
   }
 
@@ -487,53 +283,7 @@
         new JunitTestRunnerFilter()
       });
     assertTrue(Compare.compare(FILTERED, "witness/patternLayout.14"));
->>>>>>> 71f99d5a
-  }
-
-    /**
-     * Tests log4j 1.2 style extension of PatternLayout.
-     * Was test14 in log4j 1.2.
-     * @throws Exception
-     */
-    public void test15() throws Exception {
-      PropertyConfigurator.configure("input/pattern/patternLayout15.properties");
-      common();
-      ControlFilter cf1 = new ControlFilter(new String[]{PAT14, EXCEPTION1,
-                                 EXCEPTION2, EXCEPTION3, EXCEPTION4});
-      Transformer.transform(
-        TEMP, FILTERED,
-        new Filter[] {
-          cf1, new LineNumberFilter(), new SunReflectFilter(),
-          new JunitTestRunnerFilter()
-        });
-      assertTrue(Compare.compare(FILTERED, "witness/pattern/patternLayout.15"));
-    }
-
-    /**
-     * Tests explicit UTC time zone in pattern.
-     * @throws Exception
-     */
-    public void test16() throws Exception {
-      final long start = new Date().getTime();
-      PropertyConfigurator.configure("input/pattern/patternLayout16.properties");
-      common();
-      final long end = new Date().getTime();
-      FileReader reader = new FileReader("output/patternLayout16.log");
-      char chars[] = new char[50];
-      reader.read(chars, 0, chars.length);
-      reader.close();
-      SimpleDateFormat format = new SimpleDateFormat("yyyy-MM-dd HH:mm:ss");
-      format.setTimeZone(TimeZone.getTimeZone("GMT+0"));
-      String utcStr = new String(chars, 0, 19);
-      Date utcDate = format.parse(utcStr, new ParsePosition(0));
-      assertTrue(utcDate.getTime() >= start - 1000 && utcDate.getTime() < end + 1000);
-      String cstStr = new String(chars, 21, 19);
-      format.setTimeZone(TimeZone.getTimeZone("GMT-6"));
-      Date cstDate = format.parse(cstStr, new ParsePosition(0));
-      assertFalse(cstStr.equals(utcStr));
-      assertTrue(cstDate.getTime() >= start - 1000 && cstDate.getTime() < end + 1000);
-    }
-
+  }
 
   void common() {
     String oldThreadName = Thread.currentThread().getName();
@@ -547,10 +297,10 @@
     logger.debug("Message " + ++i);
     root.debug("Message " + i);
 
-    logger.info("Message " + ++i);
+    logger.info ("Message " + ++i);
     root.info("Message " + i);
 
-    logger.warn("Message " + ++i);
+    logger.warn ("Message " + ++i);
     root.warn("Message " + i);
 
     logger.error("Message " + ++i);
@@ -560,93 +310,34 @@
     root.log(Level.FATAL, "Message " + i);
 
     Exception e = new Exception("Just testing");
-<<<<<<< HEAD
-
-=======
     logger.trace("Message " + ++i, e);
->>>>>>> 71f99d5a
     logger.debug("Message " + ++i, e);
     logger.info("Message " + ++i, e);
-    logger.warn("Message " + ++i, e);
+    logger.warn("Message " + ++i , e);
     logger.error("Message " + ++i, e);
     logger.log(Level.FATAL, "Message " + ++i, e);
 
     Thread.currentThread().setName(oldThreadName);
   }
 
-  /**
-    Test case for MDC conversion pattern. */
-  public void testMDC2() throws Exception {
-    String OUTPUT_FILE   = "output/patternLayout.mdc.2";
-    String WITNESS_FILE  = "witness/pattern/patternLayout.mdc.2";
-    
-    String mdcMsgPattern1 = "%m : %X%n";
-    String mdcMsgPattern2 = "%m : %X{key1}%n";
-    String mdcMsgPattern3 = "%m : %X{key2}%n";
-    String mdcMsgPattern4 = "%m : %X{key3}%n";
-    String mdcMsgPattern5 = "%m : %X{key1},%X{key2},%X{key3}%n";
-    
-    // set up appender
-    PatternLayout layout = new PatternLayout("%m%n");
-    Appender appender = new FileAppender(layout, OUTPUT_FILE, false);
-            
-    // set appender on root and set level to debug
-    root.addAppender(appender);
-    root.setLevel(Level.DEBUG);
-    
-    // output starting message
-    root.debug("starting mdc pattern test");
- 
-    layout.setConversionPattern(mdcMsgPattern1);
-    layout.activateOptions();
-    root.debug("empty mdc, no key specified in pattern");
-    
-    layout.setConversionPattern(mdcMsgPattern2);
-    layout.activateOptions();
-    root.debug("empty mdc, key1 in pattern");
-    
-    layout.setConversionPattern(mdcMsgPattern3);
-    layout.activateOptions();
-    root.debug("empty mdc, key2 in pattern");
-    
-    layout.setConversionPattern(mdcMsgPattern4);
-    layout.activateOptions();
-    root.debug("empty mdc, key3 in pattern");
-    
-    layout.setConversionPattern(mdcMsgPattern5);
-    layout.activateOptions();
-    root.debug("empty mdc, key1, key2, and key3 in pattern");
-
-    MDC.put("key1", "value1");
-    MDC.put("key2", "value2");
-
-    layout.setConversionPattern(mdcMsgPattern1);
-    layout.activateOptions();
-    root.debug("filled mdc, no key specified in pattern");
-    
-    layout.setConversionPattern(mdcMsgPattern2);
-    layout.activateOptions();
-    root.debug("filled mdc, key1 in pattern");
-    
-    layout.setConversionPattern(mdcMsgPattern3);
-    layout.activateOptions();
-    root.debug("filled mdc, key2 in pattern");
-    
-    layout.setConversionPattern(mdcMsgPattern4);
-    layout.activateOptions();
-    root.debug("filled mdc, key3 in pattern");
-    
-    layout.setConversionPattern(mdcMsgPattern5);
-    layout.activateOptions();
-    root.debug("filled mdc, key1, key2, and key3 in pattern");
-
-    MDC.remove("key1");
-    MDC.remove("key2");
-
-    layout.setConversionPattern("%m%n");
-    layout.activateOptions();
-    root.debug("finished mdc pattern test");
-
-    assertTrue(Compare.compare(OUTPUT_FILE, WITNESS_FILE));
-  }
+
+  public static Test suite() {
+    TestSuite suite = new TestSuite();
+    suite.addTest(new PatternLayoutTestCase("test1"));
+    suite.addTest(new PatternLayoutTestCase("test2"));
+    suite.addTest(new PatternLayoutTestCase("test3"));
+    suite.addTest(new PatternLayoutTestCase("test4"));
+    suite.addTest(new PatternLayoutTestCase("test5"));
+    suite.addTest(new PatternLayoutTestCase("test6"));
+    suite.addTest(new PatternLayoutTestCase("test7"));
+    suite.addTest(new PatternLayoutTestCase("test8"));
+    suite.addTest(new PatternLayoutTestCase("test9"));
+    suite.addTest(new PatternLayoutTestCase("test10"));
+    suite.addTest(new PatternLayoutTestCase("test11"));
+    suite.addTest(new PatternLayoutTestCase("test12"));
+    suite.addTest(new PatternLayoutTestCase("test13"));
+    suite.addTest(new PatternLayoutTestCase("test14"));
+    return suite;
+  }
+
 }