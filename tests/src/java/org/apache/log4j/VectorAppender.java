--- conflicted
+++ resolved
@@ -18,30 +18,21 @@
 package org.apache.log4j;
 
 import java.util.Vector;
+import org.apache.log4j.Layout;
 import org.apache.log4j.spi.LoggingEvent;
-<<<<<<< HEAD
-=======
 import org.apache.log4j.helpers.OptionConverter;
 import org.apache.log4j.helpers.Transform;
 import org.apache.log4j.helpers.LogLog;
->>>>>>> 71f99d5a
 
 /**
    An appender that appends logging events to a vector.
    @author Ceki  G&uuml;lc&uuml;
 */
 public class VectorAppender extends AppenderSkeleton {
+
   public Vector vector;
-
-  long delay = 0;
   
   public VectorAppender() {
-<<<<<<< HEAD
-    super(true);
-    vector = new Vector();
-  }
-
-=======
     vector = new Vector();
   }
 
@@ -51,7 +42,6 @@
   public void activateOptions() {
   }
 
->>>>>>> 71f99d5a
 
   /**
      This method is called by the {@link AppenderSkeleton#doAppend}
@@ -59,74 +49,31 @@
 
   */
   public void append(LoggingEvent event) {
-<<<<<<< HEAD
-    if(delay > 0) {
-      try {
-        Thread.sleep(delay);
-      } catch (Exception e) {
-      }
-    }
-
-=======
     //System.out.println("---Vector appender called with message ["+event.getRenderedMessage()+"].");
     //System.out.flush();
     try {
       Thread.currentThread().sleep(100);
     } catch(Exception e) {
     }
->>>>>>> 71f99d5a
     vector.addElement(event);
-  }
+   }
 
-<<<<<<< HEAD
-  /**
-   * Returns a vector of {@link LoggingEvent}.
-   */
-=======
->>>>>>> 71f99d5a
   public Vector getVector() {
     return vector;
   }
 
   public synchronized void close() {
-<<<<<<< HEAD
-    if (this.closed) {
-=======
     if(this.closed)
->>>>>>> 71f99d5a
       return;
-    }
-
     this.closed = true;
   }
+
 
   public boolean isClosed() {
     return closed;
   }
 
-<<<<<<< HEAD
-=======
-  public boolean isClosed() {
-    return closed;
-  }
-
->>>>>>> 71f99d5a
   public boolean requiresLayout() {
     return false;
   }
-  
-  /**
-   * Returns a delay to log.
-   */
-  public long getDelay() {
-    return delay;
-  }
-
-  /**
-   * Sets a delay to log.
-   */  
-  public void setDelay(long delay) {
-    this.delay = delay;
-  }
-
 }